--- conflicted
+++ resolved
@@ -2,38 +2,7 @@
 - protocol: zpr68
   name: "Xantech ZPR68 Protocol"
 
-<<<<<<< HEAD
   command_eol: ""
-=======
-  connection:
-    rs232:
-      baud: 9600
-      data: 8
-      parity: N
-      stop: 1
-
-  limits:
-    volume:
-      min: 0
-      max: 40
-    treble:
-      min: -12
-      max: 12
-    bass:
-      min: -12
-      max: 12
-    balance:
-      min: -10
-      max: 10
-    source:
-      min: 1
-      max: 6
-    zone:
-      min: 1
-      max: 6
- 
-  command_eol: "\r"
->>>>>>> 42167c21
   command_separator: ""
 
   commands:
@@ -71,11 +40,7 @@
 
   zone_status_commands: [ 'power_status', 'volume_status', 'source_status', 'mute_status', 'treble_status', 'bass_status' ]
 
-<<<<<<< HEAD
   response_eol: "\n\r"
-=======
-  response_eol:       "\n\r"
->>>>>>> 42167c21
 
   responses:
     ok:               'OK'
@@ -88,12 +53,7 @@
     bass_status:      '\?(?P<zone>\d+)B(?P<bass>\d+)\+'
 
     # Data is sent as a string of ASCII characters. The first string in any group of strings, is preceeded by a line-feed (0Ah), a carraige-return (0Dh) and a bell (07h) and each string is followed by a line-feed (0Ah) and a carraige-return (0Dh). If more than one string is sent, the second and subsequent strings are preceeded by a bell (07h) and each string is followed by a line-feed (0Ah) and a carraige-return (0Dh).
-<<<<<<< HEAD
     zone_status: '[\\n\\r]{0,1}\a(?P<zone>\d\d+)[ \t](?P<source>\d\d)[ \t](?P<trim>\d\d)[ \t](?P<volume>\d\d)[ \t](?P<balance_ps>\d\d[LCR])[ \t](?P<balance>\d\d[LCR])[ \t](?P<treble_ps>\d\d)[ \t](?P<treble>\d\d)[ \t](?P<bass_ps>\d\d)[ \t](?P<bass>\d\d)[ \t](?P<power>[01])[ \t](?P<mute>[01])[ \t](?P<volume_max>\d\d)[ \t]25PY'
-=======
-    zone_status: '(?P<zone>\d\d)(?P<source>\d\d)(?P<trim>\d\d)(?P<volume>\d\d)(?P<balance_ps>\d\d)(?P<balance>\d\d)(?P<treble_ps>\d\d)(?P<treble>\d\d)(?P<bass_ps>\d\d)(?P<bass>\d\d)(?P<power>[01])(?P<mute>[01])(?P<volume_max>\d\d)'
-#    zone_status: '[\\n\\r]{0,1}\a(?P<zone>\d\d)(?P<source>\d\d)(?P<trim>\d\d)(?P<volume>\d\d)(?P<balance_ps>\d\d)(?P<balance>\d\d)(?P<treble_ps>\d\d)(?P<treble>\d\d)(?P<bass_ps>\d\d)(?P<bass>\d\d)(?P<power>[01])(?P<mute>[01])(?P<volume_max>\d\d)[ \t]25PY'
->>>>>>> 42167c21
 
   status_translation:
     balance:
