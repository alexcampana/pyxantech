""" Read the configuration for supported devices """
import os
import re
import yaml
import logging

LOG = logging.getLogger(__name__)

DEVICE_CONFIG = {}
PROTOCOL_CONFIG = {}


def _load_config(config_file):
    """Load the amp series configuration"""

    #    LOG.debug(f"Loading {config_file}")
    with open(config_file, "r") as stream:
        try:
            config = yaml.load(stream, Loader=yaml.FullLoader)
            return config[0]
        except yaml.YAMLError as exc:
            LOG.error(f"Failed reading config {config_file}: {exc}")
            return None


def _load_config_dir(directory):
    config_tree = {}

    for filename in os.listdir(directory):
        #        try:
        if filename.endswith(".yaml"):
            series = filename.split(".yaml")[0]
            config = _load_config(os.path.join(directory, filename))
            if config:
                config_tree[series] = config
    #        except Exception as e:
    #            LOG.warning(f"Failed parsing {filename}; ignoring that configuration file: {e}")

    return config_tree


def pattern_to_dictionary(protocol_type, match, source_text: str) -> dict:
    """Convert the pattern to a dictionary, replacing 0 and 1's with True/False"""
    LOG.info(f"Pattern matching {source_text} {match}")
    d = match.groupdict()

    # type convert any pre-configured fields
    # TODO: this could be a lot more efficient LOL
    boolean_fields = PROTOCOL_CONFIG[protocol_type].get("boolean_fields")
    for k, v in d.items():
        if k in boolean_fields:
            # replace and 0 or 1 with True or False
            if v == "0":
                d[k] = False
            elif v == "1":
                d[k] = True
    return d


def get_with_log(name, dictionary, key: str, log_missing=True):
    value = dictionary.get(key)
    if value is None and log_missing:
        LOG.warning(f"Missing key '{key}' in dictionary '{name}'; returning None")
    return value
<<<<<<< HEAD

=======
>>>>>>> eca484ee

# cached dictionary pattern matches for all responses for each protocol
def _precompile_response_patterns():
    """Precompile all response patterns"""
    precompiled = {}
    for protocol_type, config in PROTOCOL_CONFIG.items():
        patterns = {}

        LOG.debug(f"Precompile patterns for {protocol_type}")
        for name, pattern in config["responses"].items():
            # LOG.debug(f"Precompiling pattern {name}: {pattern}")
            patterns[name] = re.compile(pattern)
        precompiled[protocol_type] = patterns
    return precompiled


config_dir = os.path.dirname(__file__)
DEVICE_CONFIG = _load_config_dir(f"{config_dir}/series")
PROTOCOL_CONFIG = _load_config_dir(f"{config_dir}/protocols")

RS232_RESPONSE_PATTERNS = _precompile_response_patterns()<|MERGE_RESOLUTION|>--- conflicted
+++ resolved
@@ -62,10 +62,6 @@
     if value is None and log_missing:
         LOG.warning(f"Missing key '{key}' in dictionary '{name}'; returning None")
     return value
-<<<<<<< HEAD
-
-=======
->>>>>>> eca484ee
 
 # cached dictionary pattern matches for all responses for each protocol
 def _precompile_response_patterns():
