import logging

import time
import asyncio
import functools
from serial_asyncio import create_serial_connection
from ratelimit import limits

LOG = logging.getLogger(__name__)

CONF_COMMAND_EOL = 'command_eol'
CONF_RESPONSE_EOL = 'response_eol'
CONF_COMMAND_SEPARATOR = 'command_separator'

CONF_THROTTLE_RATE = 'min_time_between_commands'
DEFAULT_TIMEOUT = 1.0

MINUTES = 300


async def async_get_rs232_protocol(serial_port, config, serial_config, protocol_config, loop):

    # ensure only a single, ordered command is sent to RS232 at a time (non-reentrant lock)
    def locked_method(method):
        @functools.wraps(method)
        async def wrapper(self, *method_args, **method_kwargs):
            async with self._lock:
                return await method(self, *method_args, **method_kwargs)
        return wrapper

    # check if connected, and abort calling provided method if no connection before timeout
    def ensure_connected(method):
        @functools.wraps(method)
        async def wrapper(self, *method_args, **method_kwargs):
            try:
                await asyncio.wait_for(self._connected.wait(), self._timeout)
            except:
                LOG.debug(f"Timeout sending data to {self._serial_port}, no connection!")
                return
            return await method(self, *method_args, **method_kwargs)
        return wrapper

    class RS232ControlProtocol(asyncio.Protocol):
        def __init__(self, serial_port, config, serial_config, protocol_config, loop):
            super().__init__()

            self._serial_port = serial_port
            self._config = config
            self._serial_config = serial_config
            self._protocol_config = protocol_config
            self._loop = loop

            self._last_send = time.time() - 1
            self._timeout = self._config.get('timeout', DEFAULT_TIMEOUT)
            LOG.info(f"Timeout set to {self._timeout}")

            self._transport = None
            self._connected = asyncio.Event(loop=loop)
            self._q = asyncio.Queue(loop=loop)

            # ensure only a single, ordered command is sent to RS232 at a time (non-reentrant lock)
            self._lock = asyncio.Lock()

        def connection_made(self, transport):
            self._transport = transport
            LOG.debug(f"Port {self._serial_port} opened {self._transport}")
            self._connected.set()

        def data_received(self, data):
#            LOG.debug(f"Received from {self._serial_port}: {data}")
            asyncio.ensure_future(self._q.put(data), loop=self._loop)

        def connection_lost(self, exc):
            LOG.debug(f"Port {self._serial_port} closed")

        async def _throttle_requests(self):
            """Throttle the number of RS232 sends per second to avoid causing timeouts"""
            min_time_between_commands = self._config[CONF_THROTTLE_RATE]
            delta_since_last_send = time.time() - self._last_send

            if delta_since_last_send < 0:
                delay = -1 * delta_since_last_send
                LOG.debug(f"Sleeping {delay} seconds until sending next RS232 request")
                await asyncio.sleep(delay)

            elif delta_since_last_send < min_time_between_commands:
                delay = min(max(0, min_time_between_commands -
                            delta_since_last_send), min_time_between_commands)
                await asyncio.sleep(delay)

        @locked_method
        @ensure_connected
        async def send(self, request: bytes, wait_for_reply=True, skip=0):
            await self._throttle_requests()

<<<<<<< HEAD
            # only one write/read at a time
            with (await self._lock):

                # clear all buffers of any data waiting to be read before sending the request
                self._transport.serial.reset_output_buffer()
                self._transport.serial.reset_input_buffer()
                while not self._q.empty():
                    self._q.get_nowait()

                # send the request
                LOG.debug("Sending RS232 data %s", request)
                self._last_send = time.time()
                self._transport.serial.write(request)

                if not wait_for_reply:
                    return

                # read the response
                data = bytearray()
                response_eol = self._protocol_config[CONF_RESPONSE_EOL].encode('ascii') 
                try:
                    while True:
                        data += await asyncio.wait_for(self._q.get(), self._timeout, loop=self._loop)
                        if response_eol in data[skip:]:
                            # only return the first line
                            LOG.debug(f"Received: %s (eol={response_eol})", bytes(data).decode('ascii'))
                            result_lines = data.split(response_eol)

                            # strip out any blank lines
                            result_lines = [value for value in result_lines if value != b'']

                            if len(result_lines) > 1:
                                LOG.debug("Multiple response lines, ignore all but the first: %s", result_lines)

                            if len(result_lines) == 0:
                                return ''

                            result = result_lines[0].decode('ascii')
                            return result

                except asyncio.TimeoutError:
                    # log up to two times within a 5 minute period to avoid saturating the logs
                    @limits(calls=2, period=FIVE_MINUTES)
                    def log_timeout():
                        LOG.info(f"Timeout for request '%s': received='%s' ({self._timeout} s; eol={response_eol})", request, data)
                    log_timeout()
                    raise
=======
            # clear all buffers of any data waiting to be read before sending the request
            self._transport.serial.reset_output_buffer()
            self._transport.serial.reset_input_buffer()
            while not self._q.empty():
                self._q.get_nowait()

            # send the request
            LOG.debug("Sending RS232 data %s", request)
            self._last_send = time.time()
            self._transport.write(request)

            if not wait_for_reply:
                return

            # read the response
            data = bytearray()
            response_eol = self._protocol_config[CONF_RESPONSE_EOL].encode('ascii')
            try:
                while True:
                    data += await asyncio.wait_for(self._q.get(), self._timeout, loop=self._loop)
                    if response_eol in data:
                        # only return the first line
                        LOG.debug(f"Received: %s (eol={response_eol})", bytes(data).decode('ascii'))
                        result_lines = data.split(response_eol)

                        # strip out any blank lines
                        result_lines = [value for value in result_lines if value != b'']

                        if len(result_lines) > 1:
                            LOG.debug("Multiple response lines, ignore all but first: %s", result_lines)

                        result = result_lines[0].decode('ascii')
                        return result

            except asyncio.TimeoutError:
                # log up to two times within a time period to avoid saturating the logs
                @limits(calls=2, period=5*MINUTES)
                def log_timeout():
                    LOG.info(f"Timeout for request '%s': received='%s' ({self._timeout} s; eol={response_eol})", request, data)
                log_timeout()
                raise
>>>>>>> 42167c21

    factory = functools.partial(RS232ControlProtocol, serial_port, config, serial_config, protocol_config, loop)
    LOG.info(f"Creating RS232 connection to {serial_port}: {serial_config}")
    _, protocol = await create_serial_connection(loop, factory, serial_port, **serial_config)
    return protocol<|MERGE_RESOLUTION|>--- conflicted
+++ resolved
@@ -93,55 +93,6 @@
         async def send(self, request: bytes, wait_for_reply=True, skip=0):
             await self._throttle_requests()
 
-<<<<<<< HEAD
-            # only one write/read at a time
-            with (await self._lock):
-
-                # clear all buffers of any data waiting to be read before sending the request
-                self._transport.serial.reset_output_buffer()
-                self._transport.serial.reset_input_buffer()
-                while not self._q.empty():
-                    self._q.get_nowait()
-
-                # send the request
-                LOG.debug("Sending RS232 data %s", request)
-                self._last_send = time.time()
-                self._transport.serial.write(request)
-
-                if not wait_for_reply:
-                    return
-
-                # read the response
-                data = bytearray()
-                response_eol = self._protocol_config[CONF_RESPONSE_EOL].encode('ascii') 
-                try:
-                    while True:
-                        data += await asyncio.wait_for(self._q.get(), self._timeout, loop=self._loop)
-                        if response_eol in data[skip:]:
-                            # only return the first line
-                            LOG.debug(f"Received: %s (eol={response_eol})", bytes(data).decode('ascii'))
-                            result_lines = data.split(response_eol)
-
-                            # strip out any blank lines
-                            result_lines = [value for value in result_lines if value != b'']
-
-                            if len(result_lines) > 1:
-                                LOG.debug("Multiple response lines, ignore all but the first: %s", result_lines)
-
-                            if len(result_lines) == 0:
-                                return ''
-
-                            result = result_lines[0].decode('ascii')
-                            return result
-
-                except asyncio.TimeoutError:
-                    # log up to two times within a 5 minute period to avoid saturating the logs
-                    @limits(calls=2, period=FIVE_MINUTES)
-                    def log_timeout():
-                        LOG.info(f"Timeout for request '%s': received='%s' ({self._timeout} s; eol={response_eol})", request, data)
-                    log_timeout()
-                    raise
-=======
             # clear all buffers of any data waiting to be read before sending the request
             self._transport.serial.reset_output_buffer()
             self._transport.serial.reset_input_buffer()
@@ -151,7 +102,7 @@
             # send the request
             LOG.debug("Sending RS232 data %s", request)
             self._last_send = time.time()
-            self._transport.write(request)
+            self._transport.serial.write(request)
 
             if not wait_for_reply:
                 return
@@ -162,7 +113,7 @@
             try:
                 while True:
                     data += await asyncio.wait_for(self._q.get(), self._timeout, loop=self._loop)
-                    if response_eol in data:
+                    if response_eol in data[skip:]:
                         # only return the first line
                         LOG.debug(f"Received: %s (eol={response_eol})", bytes(data).decode('ascii'))
                         result_lines = data.split(response_eol)
@@ -172,6 +123,9 @@
 
                         if len(result_lines) > 1:
                             LOG.debug("Multiple response lines, ignore all but first: %s", result_lines)
+                        
+                        if len(result_lines) == 0:
+                            return ''
 
                         result = result_lines[0].decode('ascii')
                         return result
@@ -183,7 +137,6 @@
                     LOG.info(f"Timeout for request '%s': received='%s' ({self._timeout} s; eol={response_eol})", request, data)
                 log_timeout()
                 raise
->>>>>>> 42167c21
 
     factory = functools.partial(RS232ControlProtocol, serial_port, config, serial_config, protocol_config, loop)
     LOG.info(f"Creating RS232 connection to {serial_port}: {serial_config}")
